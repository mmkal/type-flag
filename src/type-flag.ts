--- conflicted
+++ resolved
@@ -54,14 +54,10 @@
 		}) => boolean;
 	} = {},
 ) {
-<<<<<<< HEAD
 	const {
 		ignoreUnknown,
 		earlyTermination,
 	} = options;
-=======
-	const { ignoreUnknown } = options;
->>>>>>> 9d4adfa8
 	const aliasesMap = mapAliases(schemas);
 	const parsed: TypeFlag<Schemas> = {
 		flags: createFlagsObject(schemas),
@@ -152,16 +148,10 @@
 			}
 		}
 
-<<<<<<< HEAD
 		if (earlyTermination) {
 			const shouldTerminate = earlyTermination({ type, value: argvElement });
 			if (shouldTerminate) {
 				break;
-=======
-		if (isFlag || isAlias) {
-			if (setValueOnPreviousFlag) {
-				setValueOnPreviousFlag();
->>>>>>> 9d4adfa8
 			}
 		}
 
@@ -214,13 +204,6 @@
 			}
 
 			setKnown(flagName, flagSchema, flagValue);
-<<<<<<< HEAD
-=======
-		} else if (setValueOnPreviousFlag) { // Not a flag, but expecting a value
-			setValueOnPreviousFlag(argvElement);
-		} else { // Unexpected value
-			parsed._.push(argvElement);
->>>>>>> 9d4adfa8
 		}
 	}
 
