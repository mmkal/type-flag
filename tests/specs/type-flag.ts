import { testSuite, expect } from 'manten';
import { typeFlag, type Flags } from '#type-flag';

export default testSuite(({ describe }) => {
	describe('type-flag', ({ describe }) => {
		describe('Error handling', ({ describe }) => {
			describe('Invalid flag name', ({ test }) => {
				test('Empty flag name', () => {
					expect(() => {
						typeFlag({
							'': String,
						}, []);
					}).toThrow(/* 'Invalid flag name: empty' */);
				});

				test('Reserved characters', () => {
					expect(() => {
						typeFlag({ 'flag a': String }, []);
					}).toThrow(/* Flag name cannot contain the character " " */);

					expect(() => {
						typeFlag({ 'flag=b': String }, []);
					}).toThrow(/* Flag name cannot contain the character "=" */);

					expect(() => {
						typeFlag({ 'flag:c': String }, []);
					}).toThrow(/* Flag name cannot contain the character ":" */);

					expect(() => {
						typeFlag({ 'flag.d': String }, []);
					}).toThrow(/* Flag name cannot contain the character "." */);
				});

				test('Collision - camelCase to kebab-case', () => {
					expect(() => {
						typeFlag({
							flagA: String,
							'flag-a': String,
						}, []);
					}).toThrow(/* 'Invalid flag name "flagA": collides with flag "flag-a"' */);
				});

				test('Collision - kebab-case to camelCase', () => {
					expect(() => {
						typeFlag({
							'flag-a': String,
							flagA: String,
						}, []);
					}).toThrow(/* 'Invalid flag name "flag-a": collides with flag "flagA"' */);
				});
			});

			describe('Invalid alias', ({ test }) => {
				test('Empty alias', () => {
					expect(() => {
						typeFlag({
							flagA: {
								type: String,
								alias: '',
							},
						}, []);
					}).toThrow(/* 'Empty alias' */);
				});

				test('Single-character alias', () => {
					expect(() => {
						typeFlag({
							a: {
								type: String,
								alias: 'a',
							},
						}, []);
					}).toThrow(/* must not be defined for a single-character flag */);
				});

				test('Multi-character alias', () => {
					expect(() => {
						typeFlag({
							flagA: {
								type: String,
								alias: 'flag-a',
							},
						}, []);
					}).toThrow(/* 'Multi character' */);
				});

				test('Collision - alias to alias', () => {
					expect(() => {
						typeFlag({
							flagA: {
								type: String,
								alias: 'a',
							},
							flagB: {
								type: String,
								alias: 'a',
							},
						}, []);
					}).toThrow(/* 'Flag collision: Alias "a" is already used' */);
				});
			});
		});

		describe('Types', ({ test }) => {
			test('Errors', () => {
				typeFlag({
					// @ts-expect-error only one element allowed
					flagB: [String, String],

					// @ts-expect-error only one element allowed
					flagC: {
						type: [String, String],
						alias: 'a',
					},
				}, []);
			});

			test('Readonly type', () => {
				typeFlag({
					flagA: {
						type: [String],
					},
				} as const, []);

				const readonly = <F extends Flags>(
					options: Readonly<F>,
					argv: string[],
				) => typeFlag(options, argv);

				const parsed = readonly({
					flagA: {
						type: String,
					},
					flagB: {
						type: [String],
						default: () => ['world'],
					},
				}, ['--flag-a', 'hello']);

				expect<string | undefined>(parsed.flags.flagA);
				expect<string[]>(parsed.flags.flagB);
			});
		});

		describe('Parsing', ({ describe, test }) => {
			describe('edge-cases', ({ test }) => {
				test('Object prototype property', () => {
					const parsed = typeFlag(
						{}, ['--to-string'],
					);
					expect(parsed.flags).toStrictEqual({});
					expect(parsed.unknownFlags).toStrictEqual({
						'to-string': [true],
					});
				});

				test('string to boolean', () => {
					const parsed = typeFlag({
						boolean: Boolean,
					}, ['--boolean=value']);

					expect(parsed.flags).toStrictEqual({
						boolean: true,
					});
				});

				test('end of flags', () => {
					const parsed = typeFlag({
						string: String,
					}, ['--string', '--', 'value']);

					expect(parsed.flags).toStrictEqual({
						string: '',
					});

					expect<string[]>(parsed._).toStrictEqual(
						Object.assign(
							['value'],
							{ '--': ['value'] },
						),
					);
				});

				test('Flag can start with _', () => {
					const parsed = typeFlag({
						_flag: Boolean,
					}, ['--_flag']);

					expect(parsed.flags).toStrictEqual({
						_flag: true,
					});
				});

				test('invalid consolidated aliases', () => {
					const parsed = typeFlag(
						{}, ['-invalidAlias'],
					);

					expect(parsed).toStrictEqual({
						_: Object.assign([], { '--': [] }),
						flags: {},
						unknownFlags: {
							i: [true, true, true],
							n: [true],
							v: [true],
							a: [true, true],
							l: [true, true],
							d: [true],
							A: [true],
							s: [true],
						},
					});
				});
			});

			test('end of flags', () => {
				const argv = ['--flagA', '--', '--flagB'];
				const parsed = typeFlag(
					{
						flagA: String,
						flagB: String,
					},
					argv,
				);

				expect<string | undefined>(parsed.flags.flagA).toBe('');
				expect<string | undefined>(parsed.flags.flagB).toBe(undefined);
				expect<string[]>(parsed._).toStrictEqual(
					Object.assign(
						['--flagB'],
						{
							'--': ['--flagB'],
						},
					),
				);
				expect(argv).toStrictEqual([]);
			});

			test('strings, booleans, numbers', () => {
				const argv = ['--string', 'hello', '--boolean', 'world', '--string', '--number', '2', '--number'];
				const parsed = typeFlag(
					{
						string: String,
						boolean: Boolean,
						number: Number,
					},
					argv,
				);

				expect<string | undefined>(parsed.flags.string).toBe('');
				expect<boolean | undefined>(parsed.flags.boolean).toBe(true);
				expect<number | undefined>(parsed.flags.number).toBe(Number.NaN);
				expect<string[]>(parsed._).toStrictEqual(
					Object.assign(
						['world'],
						{ '--': [] },
					),
				);
				expect(argv).toStrictEqual([]);
			});

			test('convert kebab-case to camelCase', () => {
				const argv = ['--some-string=2', '--someString=3', '--some-string=4'];
				const parsed = typeFlag(
					{
						someString: String,
					},
					argv,
				);

				expect<string | undefined>(parsed.flags.someString).toBe('4');
				expect(argv).toStrictEqual([]);
			});

			test('kebab-case flags', () => {
				const argv = ['--some-string=2', '--someString=3', '--some-string=4'];
				const parsed = typeFlag(
					{
						'some-string': String,
					},
					argv,
				);

				expect<string | undefined>(parsed.flags['some-string']).toBe('4');
				expect(!('someString' in parsed.flags)).toBe(true);
				expect(argv).toStrictEqual([]);
			});

			test('flag=', () => {
				const argv = ['--string=hello', '-s=bye', '--string=', '--boolean=true', '--boolean=false', '--boolean=', 'world', '--number=3.14', '--number='];
				const parsed = typeFlag(
					{
						string: {
							type: String,
							alias: 's',
						},
						boolean: Boolean,
						number: Number,
					},
					argv,
				);

				expect<string | undefined>(parsed.flags.string).toBe('');
				expect<boolean | undefined>(parsed.flags.boolean).toBe(true);
				expect<number | undefined>(parsed.flags.number).toBe(Number.NaN);
				expect<string[]>(parsed._).toStrictEqual(
					Object.assign(
						['world'],
						{ '--': [] },
					),
				);
				expect(argv).toStrictEqual([]);
			});

			test('flag: - to allow the use of = in values (or vice versa)', () => {
				const argv = ['--string:A=hello', '-s:B=bye'];
				const parsed = typeFlag(
					{
						string: {
							type: String,
							alias: 's',
						},
					},
					argv,
				);

				expect<string | undefined>(parsed.flags.string).toBe('B=bye');
				expect(argv).toStrictEqual([]);
			});

			test('flag: . to allow dot-notation', () => {
				const argv = ['--string.A=hello', '-s.B=bye'];
				const parsed = typeFlag(
					{
						string: {
							type: String,
							alias: 's',
						},
					},
					argv,
				);

				expect<string | undefined>(parsed.flags.string).toBe('B=bye');
				expect(argv).toStrictEqual([]);
			});

			describe('aliases', ({ test }) => {
				test('aliases', () => {
					const argv = ['-s', 'hello', '-b', 'world', '-1', 'goodbye'];
					const parsed = typeFlag(
						{
							string: {
								type: String,
								alias: 's',
							},
							boolean: {
								type: Boolean,
								alias: 'b',
							},
							numberAlias: {
								type: String,
								alias: '1',
							},
						},
						argv,
					);

					expect<string | undefined>(parsed.flags.string).toBe('hello');
					expect<boolean | undefined>(parsed.flags.boolean).toBe(true);
					expect<string | undefined>(parsed.flags.numberAlias).toBe('goodbye');
					expect<string[]>(Object.keys(parsed.flags)).toStrictEqual(['string', 'boolean', 'numberAlias']);
					expect<string[]>(parsed._).toStrictEqual(
						Object.assign(
							['world'],
							{ '--': [] },
						),
					);
					expect(argv).toStrictEqual([]);
				});

				test('alias with empty string', () => {
					const argv = ['-a'];
					const parsed = typeFlag(
						{
							alias: {
								type: [String],
								alias: 'a',
							},
						},
						argv,
					);

					expect<string[]>(parsed.flags.alias).toStrictEqual(['']);
					expect(argv).toStrictEqual([]);
				});

				test('alias group with value', () => {
					const argv = ['-aliasesa=value'];
					const parsed = typeFlag(
						{
							alias: {
								type: [String],
								alias: 'a',
							},
						},
						argv,
					);

					expect<string[]>(parsed.flags.alias).toStrictEqual(['', '', 'value']);
					expect(argv).toStrictEqual([]);
				});

<<<<<<< HEAD
				test('single-character alias', () => {
					const argv = ['-x', '1', '-y', '2'];
					const parsed = typeFlag(
						{
							x: Number,
							y: Number,
						},
						argv,
					);

					expect<number | undefined>(parsed.flags.x).toBe(1);
					expect<number | undefined>(parsed.flags.y).toBe(2);
				});

				test('single-character alias grouping', () => {
					const argv = ['-am', 'hello'];
					const parsed = typeFlag(
						{
							a: Boolean,
							message: {
								type: String,
								alias: 'm',
=======
				test('should not accept aliases with --', () => {
					const argv = ['--a'];
					const parsed = typeFlag(
						{
							alias: {
								type: Boolean,
								alias: 'a',
>>>>>>> b581920d
							},
						},
						argv,
					);

<<<<<<< HEAD
					expect<boolean | undefined>(parsed.flags.a).toBe(true);
					expect<string | undefined>(parsed.flags.message).toBe('hello');
=======
					expect<boolean | undefined>(parsed.flags.alias).toBe(undefined);
					expect<(string | boolean)[]>(parsed.unknownFlags.a).toStrictEqual([true]);
					expect(argv).toStrictEqual([]);
>>>>>>> b581920d
				});
			});

			test('unknown flags', () => {
				const argv = [
					'--unknownFlag',
					'arg1',
					'--unknownFlag=false',
					'--unknownFlag=',
					'arg2',
					'-u',
					'arg3',
					'-u=value',
					'-3',
					'-sdf',
					'arg4',
					'-ff=a',
					'--kebab-case',
					'--toString',
				];
				const parsed = typeFlag(
					{},
					argv,
				);

				expect<{
					[flag: string]: never;
				}>(parsed.flags).toStrictEqual({});

				type UnknownFlags = {
					[flag: string]: (boolean | string)[];
				};

				expect<UnknownFlags>(parsed.unknownFlags).toStrictEqual({
					unknownFlag: [true, 'false', ''],
					u: [true, 'value'],
					3: [true],
					s: [true],
					d: [true],
					f: [true, true, 'a'],
					'kebab-case': [true],
					toString: [true],
				});
				expect<string[]>(parsed._).toStrictEqual(
					Object.assign(
						['arg1', 'arg2', 'arg3', 'arg4'],
						{ '--': [] },
					),
				);
				expect(argv).toStrictEqual([]);
			});

			describe('ignore', ({ test }) => {
				test('specific known flag', () => {
					const argv = ['--string', 'a', '--string=b', '--unknown', 'c', '--unknown=d', '-u', '-vvv=1'];
					const parsed = typeFlag(
						{
							string: [String],
						},
						argv,
						{
							ignore: (type, flagName) => (
								type === 'known-flag'
								&& flagName === 'string'
							),
						},
					);

					expect(parsed).toStrictEqual({
						flags: {
							string: [],
						},
						unknownFlags: {
							unknown: [true, 'd'],
							u: [true],
							v: [true, true, '1'],
						},
						_: Object.assign(
							['a', 'c'],
							{ '--': [] },
						),
					});
					expect(argv).toStrictEqual(['--string', '--string=b']);
				});

				test('unknown flags', () => {
					const argv = ['--string', 'a', '--string=b', '--unknown', 'c', '--unknown=d', '-u', '-vbv=1', '-us=d'];
					const parsed = typeFlag(
						{
							string: {
								type: [String],
								alias: 's',
							},
							boolean: {
								type: Boolean,
								alias: 'b',
							},
						},
						argv,
						{
							ignore: type => type === 'unknown-flag',
						},
					);

					expect(parsed).toStrictEqual({
						flags: {
							string: ['a', 'b', 'd'],
							boolean: true,
						},
						unknownFlags: {},
						_: Object.assign(
							['c'],
							{ '--': [] },
						),
					});
					expect(argv).toStrictEqual(['--unknown', '--unknown=d', '-u', '-vv=1', '-u']);
				});

				test('after first argument', () => {
					const argv = ['--string', 'value', 'first-arg', '--string=b', '--string', 'c', '--unknown=d', '-u', '--', 'hello'];

					let ignore = false;
					const parsed = typeFlag(
						{
							string: [String],
						},
						argv,
						{
							ignore: (type) => {
								if (ignore) {
									return true;
								}

								const isArgument = type === 'argument';
								if (isArgument) {
									ignore = isArgument;
									return isArgument;
								}
							},
						},
					);

					expect(parsed).toStrictEqual({
						flags: {
							string: ['value'],
						},
						unknownFlags: {},
						_: Object.assign(
							[],
							{ '--': [] },
						),
					});
					expect(argv).toStrictEqual(['first-arg', '--string=b', '--string', 'c', '--unknown=d', '-u', '--', 'hello']);
				});

				test('end of flags', () => {
					const argv = ['--string', 'hello', 'a', '--', 'b', '--string=b', '--unknown', '--boolean'];
					const parsed = typeFlag(
						{
							string: {
								type: String,
								alias: 's',
							},
							boolean: {
								type: Boolean,
								alias: 'b',
							},
						},
						argv,
						{
							ignore: (type, value) => (type === 'argument' && value === '--'),
						},
					);

					expect(parsed).toStrictEqual({
						flags: {
							string: 'hello',
							boolean: undefined,
						},
						unknownFlags: {},
						_: Object.assign(
							['a'],
							{ '--': [] },
						),
					});
					expect(argv).toStrictEqual(['--', 'b', '--string=b', '--unknown', '--boolean']);
				});
			});

			test('custom type', () => {
				const ParseDate = (dateString: string) => new Date(dateString);

				const possibleJsFormats = ['cjs', 'esm', 'amd', 'umd'] as const;
				type JsFormats = typeof possibleJsFormats[number];
				const JsFormat = (format: JsFormats) => {
					if (!possibleJsFormats.includes(format)) {
						throw new Error(`Invalid format: "${format}"`);
					}

					return format;
				};

				const argv = [
					'--date=2011-05-03',
					'--format=esm',
				];
				const parsed = typeFlag(
					{
						date: ParseDate,
						format: JsFormat,
					},
					argv,
				);

				expect<Date | undefined>(parsed.flags.date).toStrictEqual(ParseDate('2011-05-03'));
				expect<JsFormats | undefined>(parsed.flags.format).toBe('esm');
				expect(argv).toStrictEqual([]);
			});

			test('strings, booleans, numbers, array', () => {
				const argv = ['--boolean', 'world', '--number', '2', '--number', '--number-array', '1', '--number-array', '2', '--string-array', 'a', '--string-array', 'b'];
				const parsed = typeFlag(
					{
						string: String,
						boolean: Boolean,
						number: Number,
						stringArray: [String],
						numberArray: {
							type: [Number],
						},
					},
					argv,
				);

				expect<string | undefined>(parsed.flags.string).toBe(undefined);
				expect<boolean | undefined>(parsed.flags.boolean).toBe(true);
				expect<number | undefined>(parsed.flags.number).toBe(Number.NaN);
				expect<string[]>(parsed.flags.stringArray).toStrictEqual(['a', 'b']);
				expect<number[]>(parsed.flags.numberArray).toStrictEqual([1, 2]);
				expect<string[]>(parsed._).toStrictEqual(
					Object.assign(
						['world'],
						{ '--': [] },
					),
				);
				expect(argv).toStrictEqual([]);
			});

			describe('Default flag value', ({ test }) => {
				test('Types and parsing', () => {
					const argv: string[] = [];
					const parsed = typeFlag(
						{
							string: {
								type: String,
								default: 'hello world',
							},

							// Ideally, we can block this with a type error but not possible AFAIK
							// Supporting reluctantly...
							inconsistentTypes: {
								type: Boolean,
								default: 1,
							},

							inconsistentTypesB: {
								type: Boolean,
								default: undefined,
							},

							arrayOfStrings: {
								type: [String],
								default: () => ['hello'],
							},

							inconsistentTypesC: {
								type: Number,
								default: 'world',
							},

							noDefault: {
								type: [String],
							},
						},
						argv,
					);

					expect<string>(parsed.flags.string).toBe('hello world');
					expect<boolean | number>(parsed.flags.inconsistentTypes).toBe(1);
					expect<boolean | undefined>(parsed.flags.inconsistentTypesB).toBe(undefined);
					expect<string[]>(parsed.flags.arrayOfStrings).toStrictEqual(['hello']);
					expect<string | number>(parsed.flags.inconsistentTypesC).toBe('world');
					expect<string[]>(parsed.flags.noDefault).toStrictEqual([]);
					expect(argv).toStrictEqual([]);
				});
			});
		});
	});
});<|MERGE_RESOLUTION|>--- conflicted
+++ resolved
@@ -410,30 +410,6 @@
 					expect(argv).toStrictEqual([]);
 				});
 
-<<<<<<< HEAD
-				test('single-character alias', () => {
-					const argv = ['-x', '1', '-y', '2'];
-					const parsed = typeFlag(
-						{
-							x: Number,
-							y: Number,
-						},
-						argv,
-					);
-
-					expect<number | undefined>(parsed.flags.x).toBe(1);
-					expect<number | undefined>(parsed.flags.y).toBe(2);
-				});
-
-				test('single-character alias grouping', () => {
-					const argv = ['-am', 'hello'];
-					const parsed = typeFlag(
-						{
-							a: Boolean,
-							message: {
-								type: String,
-								alias: 'm',
-=======
 				test('should not accept aliases with --', () => {
 					const argv = ['--a'];
 					const parsed = typeFlag(
@@ -441,20 +417,44 @@
 							alias: {
 								type: Boolean,
 								alias: 'a',
->>>>>>> b581920d
-							},
-						},
-						argv,
-					);
-
-<<<<<<< HEAD
-					expect<boolean | undefined>(parsed.flags.a).toBe(true);
-					expect<string | undefined>(parsed.flags.message).toBe('hello');
-=======
+							},
+						},
+						argv,
+					);
 					expect<boolean | undefined>(parsed.flags.alias).toBe(undefined);
 					expect<(string | boolean)[]>(parsed.unknownFlags.a).toStrictEqual([true]);
 					expect(argv).toStrictEqual([]);
->>>>>>> b581920d
+				});
+
+				test('single-character alias', () => {
+					const argv = ['-x', '1', '-y', '2'];
+					const parsed = typeFlag(
+						{
+							x: Number,
+							y: Number,
+						},
+						argv,
+					);
+
+					expect<number | undefined>(parsed.flags.x).toBe(1);
+					expect<number | undefined>(parsed.flags.y).toBe(2);
+				});
+
+				test('single-character alias grouping', () => {
+					const argv = ['-am', 'hello'];
+					const parsed = typeFlag(
+						{
+							a: Boolean,
+							message: {
+								type: String,
+								alias: 'm',
+							},
+						},
+						argv,
+					);
+
+					expect<boolean | undefined>(parsed.flags.a).toBe(true);
+					expect<string | undefined>(parsed.flags.message).toBe('hello');
 				});
 			});
 
